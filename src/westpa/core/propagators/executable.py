--- conflicted
+++ resolved
@@ -342,13 +342,8 @@
             else:
                 check_bool(dsinfo.setdefault('enabled', True))
 
-<<<<<<< HEAD
-            loader_directive = dsinfo.get('loader')
+            loader_directive = dsinfo.get('loader', None)
             if callable(loader_directive):  # If directly callable, then use it
-=======
-            loader_directive = dsinfo.get('loader', None)
-            if callable(loader_directive):
->>>>>>> 05f5cd61
                 loader = loader_directive
             elif dsname in ['pcoord', 'seglog', 'restart']:  # These are "protected" dataset names
                 if loader_directive in data_loaders.keys():
