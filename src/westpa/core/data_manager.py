--- conflicted
+++ resolved
@@ -536,19 +536,12 @@
         '''Create the per-iteration HDF5 file for the basis states (i.e., iteration 0).
         This special treatment is needed so that the analysis tools can access basis states
         more easily.'''
-<<<<<<< HEAD
-=======
-
->>>>>>> faf57009
+
         if not self.store_h5:
             return
 
         segments = []
-<<<<<<< HEAD
         for i, state in enumerate(basis_states):
-=======
-        for state in basis_states:
->>>>>>> faf57009
             dummy_segment = Segment(
                 n_iter=0,
                 seg_id=state.state_id,
@@ -568,10 +561,7 @@
     def update_iter_h5file(self, n_iter, segments):
         '''Write out the per-iteration HDF5 file with given segments and add an external link to it
         in the main HDF5 file (west.h5) if the link is not present.'''
-<<<<<<< HEAD
-=======
-
->>>>>>> faf57009
+
         if not self.store_h5:
             return
 
