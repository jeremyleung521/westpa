--- conflicted
+++ resolved
@@ -47,11 +47,8 @@
 import sys
 import threading
 import time
-<<<<<<< HEAD
 import re
-=======
 import builtins
->>>>>>> 05f5cd61
 from operator import attrgetter
 from os.path import relpath, dirname, exists
 from os import remove
