--- conflicted
+++ resolved
@@ -579,10 +579,7 @@
                 bin.remove(segments[-1])
                 i.remove(segments[-1])
                 new_segments_list = self._split_walker(segments[-1], 2, bin)
-<<<<<<< HEAD
-                # print(new_segments_list)
-                # for j in new_segments_list:
-                #    print(j.weight)
+
                 if all(new_segment.weight < self.smallest_allowed_weight for new_segment in new_segments_list):
                     # print("instance of threshold break (ac)")
                     bin.add(segments[-1])
@@ -591,16 +588,6 @@
                     # print("no threshold break (ac)")
                     i.update(new_segments_list)
                     bin.update(new_segments_list)
-
-                # KFW CHECK BACK                for new_segment in new_segments_list:
-                # KFW CHECK BACK                    try:
-                # KFW CHECK BACK                        new_segment.id_hist = list(segments[-1].id_hist)
-                # KFW CHECK BACK                    except AttributeError:
-                # KFW CHECK BACK                        pass
-=======
-                i.update(new_segments_list)
-                bin.update(new_segments_list)
->>>>>>> 1d033260
 
                 if len(bin) == target_count:
                     break
@@ -625,12 +612,7 @@
                     bin.difference_update(segments[:2])
                     i.difference_update(segments[:2])
                     merged_segment, parent = self._merge_walkers(segments[:2], cumul_weight=None, bin=bin)
-<<<<<<< HEAD
-                    # KFW CHECK BACK                    try:
-                    # KFW CHECK BACK                        merged_segment.id_hist = list(parent.id_hist)
-                    # KFW CHECK BACK                    except AttributeError:
-                    # KFW CHECK BACK                        pass
-                    # merged_segment = self._merge_walkers(segments[:2], cumul_weight=None, bin=bin)
+
                     if merged_segment.weight > self.largest_allowed_weight:
                         # print("instance of threshold break (bw)")
                         bin.add(segments[:2])
@@ -638,10 +620,7 @@
                         # print("no threshold break (bw)")
                         i.add(merged_segment)
                         bin.add(merged_segment)
-=======
-                    i.add(merged_segment)
-                    bin.add(merged_segment)
->>>>>>> 1d033260
+
                     # As long as we're changing the merge_walkers and split_walkers, adjust them so that they don't update the bin within the function
                     # and instead update the bin here.  Assuming nothing else relies on those.  Make sure with grin.
                     # in bash, "find . -name \*.py | xargs fgrep -n '_merge_walkers'"
