import logging
from typing import List, Optional
import numpy as np
import westpa
from westpa.core.binning import FuncBinMapper
from os.path import expandvars

log = logging.getLogger(__name__)


class MABBinMapper(FuncBinMapper):
    """
    Adaptively place bins between minimum and maximum segments along
    the progress coordinate. Extrema and bottleneck segments are assigned
    to their own bins.
    """

    def __init__(
        self,
        nbins: List[int],
        direction: Optional[List[int]] = None,
        skip: Optional[List[int]] = None,
        bottleneck: bool = True,
        pca: bool = False,
        mab_log: bool = False,
        bin_log: bool = False,
        bin_log_path: str = "$WEST_SIM_ROOT/binbounds.log",
    ):
        """
        Parameters
        ----------
        nbins : list of int
            List of number of bins in each dimension.
        direction : Optional[list of int], default: None
            List of directions in each dimension. Direction options:
                0   : default split at leading and lagging boundaries
                1   : split at leading boundary only
                -1  : split at lagging boundary only
                86  : no splitting at either leading or lagging boundary (both bottlenecks included)
        skip : Optional[list of int], default: None
            List of skip flags for each dimension. Default None (no skipping).
        bottleneck : bool, default: True
            Whether to enable bottleneck walker splitting.
        pca : bool, default: False
            Whether to perform PCA on progress coordinates before bin assignment.
        mab_log : bool, default: False
            Whether to output MAB info to west.log.
        bin_log : bool, default: False
            Whether to output MAB bin boundaries to a log file.
        bin_log_path : str, default: "$WEST_SIM_ROOT/binbounds.log"
            Path to output bin boundaries.
        """
        # Verifying parameters
        if nbins is None:
            raise ValueError("nbins is missing")
        ndim = len(nbins)

        direction = direction or [0] * ndim
        if len(direction) != ndim:
            direction = [0] * ndim
            log.warning("Direction list is not the correct dimensions, setting to defaults.")

        skip = skip or [0] * ndim
        if len(skip) != ndim:
            skip = [0] * ndim
            log.warning("Skip list is not the correct dimensions, setting to defaults.")

        kwargs = dict(
            nbins_per_dim=nbins,
            direction=direction,
            skip=skip,
            bottleneck=bottleneck,
            pca=pca,
            mab_log=mab_log,
            bin_log=bin_log,
            bin_log_path=bin_log_path,
        )

        n_total_bins = self.determine_total_bins(**kwargs)

        super().__init__(map_mab, n_total_bins, kwargs=kwargs)

    def determine_total_bins(
        self, nbins_per_dim: List[int], direction: List[int], skip: List[int], bottleneck: bool, **kwargs
    ) -> int:
        """
        Calculate the total number of bins needed, taking direction and skipping into account.
        This function is necessary because functional bin mappers need to "reserve"
        bins and tell the sim manager how many bins they will need to use, this is
        determined by taking all direction/skipping info into account.

        Parameters
        ----------
        nbins_per_dim : list of int
            Number of total bins in each dimension within the linear portion.
        direction : list of int
            Direction in each dimension.
        skip : list of int
            List indicating whether to skip each dimension.
        bottleneck : bool
            Whether to include a separate bin for bottleneck walker(s).
        **kwargs : dict
            Additional MAB parameters (unused).

        Returns
        -------
        n_total_bins : int
            Number of total bins.
        """
        # Update nbins_per_dim with any skipped dimensions, setting number of bins along skipped dimensions to 1
        skip = np.array([bool(s) for s in skip])
        nbins_per_dim = np.array(nbins_per_dim)
        nbins_per_dim[skip] = 1

        # Total bins is product of all linear bins plus and special bins
        n_total_bins = nbins_per_dim.prod()
        ndim = len(nbins_per_dim)
        for direct, skip_dim in zip(direction, skip):
            if not skip_dim:
                if direct in [-1, 1]:
                    # 1 lead or lag bin + 1 bottleneck bin
                    n_total_bins += 1 + 1 * bottleneck
                elif direct == 0:
                    # 2 lead/lag bins + 2 bottleneck bins
                    n_total_bins += 2 + 2 * bottleneck
                elif direct == 86:
                    # 0 lead/lag + 2 bottleneck bins
                    n_total_bins += 2 * bottleneck
        return n_total_bins


def map_mab(coords: np.ndarray, mask: np.ndarray, output: List[int], *args, **kwargs) -> List[int]:
    """
    Adaptively place bins based on extrema and bottleneck segments along the progress coordinate.

    Bottleneck segments are where the difference in probability is the greatest
    along the progress coordinate. Operates per dimension (unless skipped) and places a fixed number of
    evenly spaced bins between the segments with the min and max pcoord values. Extrema and
    bottleneck segments are assigned their own bins.

    Parameters
    ----------
    coords : np.ndarray
        An array with pcoord and weight info.
    mask : np.ndarray
        Boolean array to filter out unwanted segments.
    output : list
        The main list that, for each segment, holds the bin assignment.
    *args : list
        Additional arguments.
    **kwargs : dict
        Additional keyword arguments. Contains most of the MAB-needed parameters.

    Returns
    ------
    output : list
        List with bin assignments for each segment.
    """

    # Argument Processing
    nbins_per_dim = kwargs.get("nbins_per_dim")
    ndim = len(nbins_per_dim)
    pca = kwargs.get("pca", False)
    bottleneck = kwargs.get("bottleneck", True)
    direction = kwargs.get("direction", [0] * ndim)
    skip = kwargs.get("skip", [0] * ndim)
    mab_log = kwargs.get("mab_log", False)
    bin_log = kwargs.get("bin_log", False)
    bin_log_path = kwargs.get("bin_log_path", "$WEST_SIM_ROOT/binbounds.log")
    ncoords = len(output)

    if not np.any(mask):
        return output

    if skip is None:
        skip = [0] * ndim

    allcoords = np.copy(coords)
    allmask = np.copy(mask)

    weights = None
    isfinal = None
    splitting = False
    report = False

    # the segments should be sent in by the driver as half initial segments and half final segments
    # allcoords contains all segments
    # coords should contain ONLY final segments
    if coords.shape[1] > ndim:
        if coords[0, -1] == 0:
            report = True
        if coords.shape[1] > ndim + 1:
            isfinal = allcoords[:, ndim + 1].astype(bool)
        else:
            isfinal = np.ones(coords.shape[0], dtype=bool)
        coords = coords[isfinal, :ndim]
        weights = allcoords[isfinal, ndim]
        mask = mask[isfinal]
        splitting = True

    if not np.any(mask):
        coords = allcoords[:, :ndim]
        mask = allmask
        weights = None
        splitting = False

    varcoords = np.copy(coords)
    originalcoords = np.copy(coords)
    if pca and ncoords > 1:
        colavg = np.mean(coords, axis=0)
        for i in range(len(coords)):
            for j in range(len(coords[i])):
                varcoords[i][j] = coords[i][j] - colavg[j]
        covcoords = np.cov(np.transpose(varcoords), aweights=weights)
        eigval, eigvec = np.linalg.eigh(covcoords)
        eigvec = eigvec[:, np.argmax(np.absolute(eigvec), axis=1)]
        for i in range(len(eigvec)):
            if eigvec[i, i] < 0:
                eigvec[:, i] = -1 * eigvec[:, i]
        for i in range(ndim):
            for j in range(ncoords):
                coords[j][i] = np.dot(varcoords[j], eigvec[:, i])

    maxlist = []
    minlist = []
    difflist = []
    difflist_flip = []
    # Looping over each dimension of progress coordinate, even those being skipped
    n_coords = mask.sum()  # number of unmasked coords
    for n in range(ndim):
        # We calculate the min and max pcoord along each dimension (boundary segments) even if skipping
        maxcoord = np.max(coords[mask, n])
        mincoord = np.min(coords[mask, n])
        maxlist.append(maxcoord)
        minlist.append(mincoord)

        # Detect the bottleneck segments, this uses the weights
        if splitting:
            # Grabbing all unmasked coords in current dimension, plus corresponding weights
            coords_weights = np.column_stack((originalcoords[mask, n], weights[mask]))
            # Sort by coord smallest to largest
            sorted_indices = coords_weights[:, 0].argsort()
            coords_weights = coords_weights[sorted_indices]
            # Replace any zero weights with non-zero values so that log(weight) is well-defined
            coords_weights[:, 1][coords_weights[:, 1] == 0] = 10**-323
            coords_weights_flip = np.flipud(coords_weights)
            # Initialize the max directional differences along current dimension as None (these may not be updated)
            difflist.append(None)
            difflist_flip.append(None)
            maxdiff = -np.inf
            maxdiff_flip = -np.inf

            # Looping through all non-boundary coords
            # Compute the cumulative weight on either side of each non-boundary walker
            for i in range(1, n_coords - 1):
                cumulative_prob = 0
                cumulative_prob_flip = 0
                # Simultaneously looping through all walkers above/below walkers at position j from the top/bottom of extrema
                # Summing up weights of all walkers ahead of current walker in both directions
                j = i + 1
                while j < n_coords:
                    cumulative_prob = cumulative_prob + coords_weights[j][1]
                    cumulative_prob_flip = cumulative_prob_flip + coords_weights_flip[j][1]
                    j += 1
                # Compute the difference of log cumulative weight of current walker and all walkers ahead of it (Z im the MAB paper)
                # We use the log as weights vary over many orders of magnitude
                # Note a negative Z indicates the cumulative weight ahead of the current walker is larger than the weight of the current walker,
                # while a positive Z indicates the cumulative weight ahead of the current walker is smaller, indicating a barrier
                Z = np.log(coords_weights[i][1]) - np.log(cumulative_prob)
                if Z > maxdiff:
                    # Update the current coord into difflist if it is largest
                    difflist[n] = coords_weights[i][0]
                    maxdiff = Z
                # Compute the same in the reverse direction
                Z_flip = np.log(coords_weights_flip[i][1]) - np.log(cumulative_prob_flip)
                if Z_flip > maxdiff_flip:
                    difflist_flip[n] = coords_weights_flip[i][0]
                    maxdiff_flip = Z_flip

    if mab_log and report:
        westpa.rc.pstatus("################ MAB stats ################")
        westpa.rc.pstatus("minima in each dimension:      {}".format(minlist))
        westpa.rc.pstatus("maxima in each dimension:      {}".format(maxlist))
        westpa.rc.pstatus("direction in each dimension:   {}".format(direction))
        westpa.rc.pstatus("skip in each dimension:        {}".format(skip))
        westpa.rc.pstatus("###########################################")
        westpa.rc.pflush()

    # Update nbins_per_dim with any skipped dimensions, setting number of bins along skipped dimensions to 1
    skip = np.array([bool(s) for s in skip])
    nbins_per_dim = np.array(nbins_per_dim)
    nbins_per_dim[skip] = 1

    # Assigning segments to bins.
    # First we compute the offset for boundary bin IDs
    # This will just be the product of all non-skipped static bins
    boundary_bin_id_offset = nbins_per_dim.prod()

    # Now compute the bottleneck bin ID offset
    # The bottleneck IDs are offset by the static bins plus the boundary bins, which exist along all non-skipped dimensions.
    bottleneck_bin_id_offset = boundary_bin_id_offset
    for n in range(ndim):
        if not skip[n]:
            # for single direction, 1 boundary walker
            if direction[n] in [1, -1]:
                bottleneck_bin_id_offset += 1
            # 2 boundary walkers with 0 direction
            elif direction[n] == 0:
                bottleneck_bin_id_offset += 2
            # for 86 direction, no boundary walkers so no change in offset
            elif direction[n] == 86:
                continue

    # Bin assignment loop over all walkers
<<<<<<< HEAD
    n_bottleneck_filled = 0 # Tracks number of bottleneck bins filled
    for i in range(ncoords):
=======
    n_bottleneck_filled = 0  # Tracks number of bottleneck bins filled
    for i in range(nwalkers):
>>>>>>> 22a14aa3
        if not allmask[i]:
            # Skip masked walkers
            continue
        # The special variable indicates a boundary or bottleneck walker (not assigned to the linear space)
        # Initialize special as false for current walker
        special = False
        # Initialize bin ID
        bin_id = 0
        # Searching for special split bins from pre-computed lists
        if splitting:
            # Loop over dimensions
            for n in range(ndim):
                if skip[n]:
                    # Skip this dimension
                    continue
                # Grab coord of current walker along current dimension
                coord = allcoords[i][n]
                # Assign bottlenecks, taking directionality into account
                # Check both directions when using 0 or 86
                # Note: 86 implies no leading or lagging bins, but does add bottlenecks for *both* directions when bottleneck is enabled
                # Note: All bottleneck bins will typically be filled unless a walker is simultaneously in bottleneck bins along multiple dimensions
                # or there are too few walkers to compute free energy barriers
                if bottleneck:
                    if ((direction[n] == -1) and (coord == difflist_flip[n])) or (
                        (direction[n] in [1, 0, 86]) and (coord == difflist[n])
                    ):
                        bin_id = bottleneck_bin_id_offset + n - skip[:n].sum()
                        special = True
                        n_bottleneck_filled += 1
                        break
                    elif (direction[n] in [0, 86]) and (coord == difflist_flip[n]):
                        bin_id = bottleneck_bin_id_offset + n + 1 - skip[:n].sum()
                        special = True
                        n_bottleneck_filled += 1
                        break
                # Now check for boundary walkers, taking directionality into account
                if direction[n] == 86:
                    # 86 uses no lead/lag splitting
                    # But do not *break* the loop as we still need to check along other dimensions for bottleneck walkers
                    continue
                elif ((direction[n] in [0, -1]) and (coord == minlist[n])) or ((direction[n] == 1) and (coord == maxlist[n])):
                    bin_id = boundary_bin_id_offset + n - skip[:n].sum()
                    special = True
                    break
                elif (direction[n] == 0) and (coord == maxlist[n]):
                    bin_id = boundary_bin_id_offset + n + 1 - skip[:n].sum()
                    special = True
                    break

        # The following loop only applies if the current walker is not assigned to a special bin
        # i.e. this is for the "linear" portion
        if not special:
            # Again we loop over the dimensions
            # Note we do not need to worry about skipping as we've already set all skipped dimensions to have only 1 bin along that dimension
            for n in range(ndim):
                coord = allcoords[i][n]
                nbins = nbins_per_dim[n]
                minp = minlist[n]
                maxp = maxlist[n]

                # Generate the bins along this dimension
                bins = np.linspace(minp, maxp, nbins + 1)

                # Assign walker to a bin along this dimension
                bin_number = np.digitize(coord, bins) - 1  # note np.digitize is 1-indexed

                # Check for problem values
                if isfinal is None or not isfinal[i]:
                    if bin_number >= nbins:
                        bin_number = nbins - 1
                    elif bin_number < 0:
                        bin_number = 0
                elif bin_number >= nbins or bin_number < 0:
                    if np.isclose(bins[-1], coord):
                        bin_number = nbins - 1
                    elif np.isclose(bins[0], coord):
                        bin_number = 0
                    else:
                        raise ValueError("Walker out of boundary")

                # Assign to bin within the full dimensional space
                bin_id += bin_number * np.prod(nbins_per_dim[:n])

        # Output is the main list that, for each segment, holds the bin assignment
        output[i] = bin_id

    # Report MAB bin statistics
    if bin_log and report:
        if westpa.rc.sim_manager.n_iter:
            with open(expandvars(bin_log_path), 'a') as bb_file:
                # Iteration Number
                bb_file.write(f'iteration: {westpa.rc.sim_manager.n_iter}\n')
                bb_file.write('bin boundaries: ')
                for n in range(ndim):
                    # Write binbounds per dim
                    bb_file.write(f'{np.linspace(minlist[n], maxlist[n], nbins_per_dim[n] + 1)}\t')
                # Min/Max pcoord
                bb_file.write(f'\nmin/max pcoord: {minlist} {maxlist}\n')
                bb_file.write(f'bottleneck bins: {n_bottleneck_filled}\n')
                if n_bottleneck_filled > 0:
                    # Bottlenecks bins exist (passes any of the if bottleneck: checks)
                    bb_file.write(f'bottleneck pcoord: {difflist_flip} {difflist}\n\n')
                else:
                    bb_file.write('\n')

    return output<|MERGE_RESOLUTION|>--- conflicted
+++ resolved
@@ -312,13 +312,8 @@
                 continue
 
     # Bin assignment loop over all walkers
-<<<<<<< HEAD
     n_bottleneck_filled = 0 # Tracks number of bottleneck bins filled
     for i in range(ncoords):
-=======
-    n_bottleneck_filled = 0  # Tracks number of bottleneck bins filled
-    for i in range(nwalkers):
->>>>>>> 22a14aa3
         if not allmask[i]:
             # Skip masked walkers
             continue
