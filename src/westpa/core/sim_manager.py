import logging
import math
import operator
<<<<<<< HEAD
from pickle import PickleError
import time
=======
import random
import time
from datetime import timedelta
from pickle import PickleError
from itertools import zip_longest
from collections import Counter
>>>>>>> 05f5cd61

import numpy as np
from numpy.random import Generator, MT19937

import westpa
from .data_manager import weight_dtype
from .segment import Segment
from .states import InitialState
from . import extloader
from . import wm_ops


log = logging.getLogger(__name__)

EPS = np.finfo(weight_dtype).eps


def grouper(n, iterable, fillvalue=None):
    "Collect data into fixed-length chunks or blocks"
    # grouper(3, 'ABCDEFG', 'x') --> ABC DEF Gxx
    args = [iter(iterable)] * n
    return zip_longest(fillvalue=fillvalue, *args)


class PropagationError(RuntimeError):
    pass


class WESimManager:
    def process_config(self):
        config = self.rc.config
        for entry, type_ in [('gen_istates', bool), ('block_size', int), ('save_transition_matrices', bool)]:
            config.require_type_if_present(['west', 'propagation', entry], type_)

        self.do_gen_istates = config.get(['west', 'propagation', 'gen_istates'], False)
        self.propagator_block_size = config.get(['west', 'propagation', 'block_size'], 1)
        self.save_transition_matrices = config.get(['west', 'propagation', 'save_transition_matrices'], False)
        self.max_run_walltime = config.get(['west', 'propagation', 'max_run_wallclock'], default=None)
        self.max_total_iterations = config.get(['west', 'propagation', 'max_total_iterations'], default=None)

    def __init__(self, rc=None):
        self.rc = rc or westpa.rc
        self.work_manager = self.rc.get_work_manager()
        self.data_manager = self.rc.get_data_manager()
        self.we_driver = self.rc.get_we_driver()
        self.system = self.rc.get_system_driver()

        # A table of function -> list of (priority, name, callback) tuples
        self._callback_table = {}
        self._valid_callbacks = set(
            (
                self.prepare_run,
                self.finalize_run,
                self.prepare_iteration,
                self.finalize_iteration,
                self.pre_propagation,
                self.post_propagation,
                self.pre_we,
                self.post_we,
                self.prepare_new_iteration,
            )
        )
        self._callbacks_by_name = {fn.__name__: fn for fn in self._valid_callbacks}
        self.n_propagated = 0

        # config items
        self.do_gen_istates = False
        self.propagator_block_size = 1
        self.save_transition_matrices = False
        self.max_run_walltime = None
        self.max_total_iterations = None
        self.process_config()

        # Per-iteration variables
        self.n_iter = None  # current iteration

        # Basis and initial states for this iteration, in case the propagator needs them
        self.current_iter_bstates = None  # BasisStates valid at this iteration
        self.current_iter_istates = None  # InitialStates used in this iteration

        # Basis states for next iteration
        self.next_iter_bstates = None  # BasisStates valid for the next iteration
        self.next_iter_bstate_cprobs = None  # Cumulative probabilities for basis states, used for selection

        # Tracking of this iteration's segments
        self.segments = None  # Mapping of seg_id to segment for all segments in this iteration
        self.completed_segments = None  # Mapping of seg_id to segment for all completed segments in this iteration
        self.incomplete_segments = None  # Mapping of seg_id to segment for all incomplete segments in this iteration

        # Tracking of binning
        self.bin_mapper_hash = None  # Hash of bin mapper from most recently-run WE, for use by post-WE analysis plugins

        # Pseudo Random Number Generator
        self.rng = Generator(MT19937())

    def register_callback(self, hook, function, priority=0):
        '''Registers a callback to execute during the given ``hook`` into the simulation loop. The optional
        priority is used to order when the function is called relative to other registered callbacks.'''

        if hook not in self._valid_callbacks:
            try:
                hook = self._callbacks_by_name[hook]
            except KeyError:
                raise KeyError('invalid hook {!r}'.format(hook))

        # It's possible to register a callback that's a duplicate function, but at a different place in memory.
        #   For example, if you launch a run without clearing state from a previous run.
        #   More details on this are available in https://github.com/westpa/westpa/issues/182 but the below code
        #   handles specifically the problem that causes in plugin loading.
        try:
            # Before checking for set membership of (priority, function.__name__, function), just check
            #   function hash for collisions in this hook.
            hook_function_hash = [hash(callback[2]) for callback in self._callback_table[hook]]
        except KeyError:
            # If there's no entry in self._callback_table for this hook, then there definitely aren't any collisions
            #   because no plugins are registered to it yet in the first place.
            pass
        else:
            # If there are plugins registered to this hook, check for duplicate hash, which will definitely have the same name, module, function.
            try:
                if hash(function) in hook_function_hash:
                    log.info('{!r} has already been loaded, skipping'.format(function))
                    return
            except KeyError:
                pass

        try:
            self._callback_table[hook].add((priority, function.__name__, function))
        except KeyError:
            self._callback_table[hook] = set([(priority, function.__name__, function)])

        # Raise warning if there are multiple callback with same priority.
        for priority, count in Counter([callback[0] for callback in self._callback_table[hook]]).items():
            if count > 1:
                log.warning(
                    f'{count} callbacks in {hook} have identical priority {priority}. The order of callback execution is not guaranteed.'
                )
                log.warning(f'{hook}: {self._callback_table[hook]}')

        log.debug('registered callback {!r} for hook {!r}'.format(function, hook))

    def invoke_callbacks(self, hook, *args, **kwargs):
        callbacks = self._callback_table.get(hook, [])
        # Sort by priority, function name, then module name
        sorted_callbacks = sorted(callbacks, key=lambda x: (x[0], x[1], x[2].__module__))
        for priority, name, fn in sorted_callbacks:
            log.debug('invoking callback {!r} for hook {!r}'.format(fn, hook))
            fn(*args, **kwargs)

    def load_plugins(self, plugins=None):
        if plugins is None:
            plugins = []

        try:
            plugins_config = westpa.rc.config['west', 'plugins']
        except KeyError:
            plugins_config = []

        if plugins_config is None:
            plugins_config = []

        plugins += plugins_config

        for plugin_config in plugins:
            plugin_name = plugin_config['plugin']
            if plugin_config.get('enabled', True):
                log.info('loading plugin {!r}'.format(plugin_name))
                plugin = extloader.get_object(plugin_name)(self, plugin_config)
                log.debug('loaded plugin {!r}'.format(plugin))

    def report_bin_statistics(self, bins, target_states, save_summary=False):
        segments = list(self.segments.values())
        bin_counts = np.fromiter(map(len, bins), dtype=np.int_, count=len(bins))
        target_counts = self.we_driver.bin_target_counts

        # Do not include bins with target count zero (e.g. sinks, never-filled bins) in the (non)empty bins statistics
        n_active_bins = len(target_counts[target_counts != 0])

        if target_states:
            n_active_bins -= len(target_states)

        seg_probs = np.fromiter(map(operator.attrgetter('weight'), segments), dtype=weight_dtype, count=len(segments))
        bin_probs = np.fromiter(map(operator.attrgetter('weight'), bins), dtype=weight_dtype, count=len(bins))
        norm = seg_probs.sum()

        assert abs(1 - norm) < EPS * (len(segments) + n_active_bins)

        min_seg_prob = seg_probs[seg_probs != 0].min()
        max_seg_prob = seg_probs.max()
        seg_drange = math.log(max_seg_prob / min_seg_prob)
        min_bin_prob = bin_probs[bin_probs != 0].min()
        max_bin_prob = bin_probs.max()
        bin_drange = math.log(max_bin_prob / min_bin_prob)
        n_pop = len(bin_counts[bin_counts != 0])

        self.rc.pstatus('{:d} of {:d} ({:%}) active bins are populated'.format(n_pop, n_active_bins, n_pop / n_active_bins))
        self.rc.pstatus('per-bin minimum non-zero probability:       {:g}'.format(min_bin_prob))
        self.rc.pstatus('per-bin maximum probability:                {:g}'.format(max_bin_prob))
        self.rc.pstatus('per-bin probability dynamic range (kT):     {:g}'.format(bin_drange))
        self.rc.pstatus('per-segment minimum non-zero probability:   {:g}'.format(min_seg_prob))
        self.rc.pstatus('per-segment maximum non-zero probability:   {:g}'.format(max_seg_prob))
        self.rc.pstatus('per-segment probability dynamic range (kT): {:g}'.format(seg_drange))
        self.rc.pstatus('norm = {:g}, error in norm = {:g} ({:.2g}*epsilon)'.format(norm, (norm - 1), (norm - 1) / EPS))
        self.rc.pflush()

        if min_seg_prob < 1e-100:
            log.warning(
                '\nMinimum segment weight is < 1e-100 and might not be physically relevant. Please reconsider your progress coordinate or binning scheme.'
            )

        if save_summary:
            iter_summary = self.data_manager.get_iter_summary()
            iter_summary['n_particles'] = len(segments)
            iter_summary['norm'] = norm
            iter_summary['min_bin_prob'] = min_bin_prob
            iter_summary['max_bin_prob'] = max_bin_prob
            iter_summary['min_seg_prob'] = min_seg_prob
            iter_summary['max_seg_prob'] = max_seg_prob
            if np.isnan(iter_summary['cputime']):
                iter_summary['cputime'] = 0.0
            if np.isnan(iter_summary['walltime']):
                iter_summary['walltime'] = 0.0
            self.data_manager.update_iter_summary(iter_summary)

    def get_bstate_pcoords(self, basis_states, label='basis'):
        '''For each of the given ``basis_states``, calculate progress coordinate values
        as necessary.  The HDF5 file is not updated.'''

        self.rc.pstatus('Calculating progress coordinate values for {} states.'.format(label))
        futures = [self.work_manager.submit(wm_ops.get_pcoord, args=(basis_state,)) for basis_state in basis_states]
        fmap = {future: i for (i, future) in enumerate(futures)}
        for future in self.work_manager.as_completed(futures):
            basis_states[fmap[future]].pcoord = future.get_result().pcoord

    def report_basis_states(self, basis_states, label='basis'):
        pstatus = self.rc.pstatus
        pstatus('{:d} {} state(s) present'.format(len(basis_states), label), end='')
        if self.rc.verbose_mode:
            pstatus(':')
            pstatus(
                '{:6s}    {:12s}    {:20s}    {:20s}    {}'.format(
                    'ID', 'Label', 'Probability', 'Aux Reference', 'Progress Coordinate'
                )
            )
            for basis_state in basis_states:
                pstatus(
                    '{:<6d}    {:12s}    {:<20.14g}    {:20s}    {}'.format(
                        basis_state.state_id,
                        basis_state.label,
                        basis_state.probability,
                        basis_state.auxref or '',
                        ', '.join(map(str, basis_state.pcoord)),
                    )
                )
        pstatus()
        self.rc.pflush()

    def report_target_states(self, target_states):
        pstatus = self.rc.pstatus
        pstatus('{:d} target state(s) present'.format(len(target_states)), end='')
        if self.rc.verbose_mode and target_states:
            pstatus(':')
            pstatus('{:6s}    {:12s}    {}'.format('ID', 'Label', 'Progress Coordinate'))
            for target_state in target_states:
                pstatus(
                    '{:<6d}    {:12s}    {}'.format(
                        target_state.state_id, target_state.label, ','.join(map(str, target_state.pcoord))
                    )
                )
        pstatus()
        self.rc.pflush()

    def initialize_simulation(self, basis_states, target_states, start_states, segs_per_state=1, suppress_we=False):
        '''Initialize a new weighted ensemble simulation, taking ``segs_per_state`` initial
        states from each of the given ``basis_states``.

        ``w_init`` is the forward-facing version of this function'''

        data_manager = self.data_manager
        work_manager = self.work_manager
        pstatus = self.rc.pstatus
        system = self.system

        pstatus('Creating HDF5 file {!r}'.format(self.data_manager.we_h5filename))
        data_manager.prepare_backing()

        # Process target states
        data_manager.save_target_states(target_states)
        self.report_target_states(target_states)

        # Process basis states
        self.get_bstate_pcoords(basis_states)
        self.data_manager.create_ibstate_group(basis_states)
        self.data_manager.create_ibstate_iter_h5file(basis_states)
        self.report_basis_states(basis_states)

        # Process start states
        # Unlike the above, does not create an ibstate group.
        # TODO: Should it? I don't think so, if needed it can be traced back through basis_auxref

        # Here, we are trying to assign a state_id to the start state to be initialized, without actually
        # saving it to the ibstates records in any of the h5 files. It might actually be a problem
        # when tracing trajectories with westpa.analysis (especially with HDF5 framework) since it would
        # try to look for a basis state id > len(basis_state).
        # Since start states are only used while initializing and iteration 1, it's ok to not save it to save space. If necessary,
        # the structure can be traced directly to the parent file using the standard basis state logic referencing
        # west[iterations/iter_00000001/ibstates/istate_index/basis_auxref] of that istate.

        if len(start_states) > 0 and start_states[0].state_id is None:
            last_id = basis_states[-1].state_id
            for start_state in start_states:
                start_state.state_id = last_id + 1
                last_id += 1

        self.get_bstate_pcoords(start_states, label='start')
        self.report_basis_states(start_states, label='start')

        pstatus('Preparing initial states')
        initial_states = []
        weights = []
        if self.do_gen_istates:
            istate_type = InitialState.ISTATE_TYPE_GENERATED
        else:
            istate_type = InitialState.ISTATE_TYPE_BASIS

        for basis_state in basis_states:
            for _iseg in range(segs_per_state):
                initial_state = data_manager.create_initial_states(1, 1)[0]
                initial_state.basis_state_id = basis_state.state_id
                initial_state.basis_state = basis_state
                initial_state.istate_type = istate_type
                weights.append(basis_state.probability / segs_per_state)
                initial_states.append(initial_state)

        for start_state in start_states:
            for _iseg in range(segs_per_state):
                initial_state = data_manager.create_initial_states(1, 1)[0]
                initial_state.basis_state_id = start_state.state_id
                initial_state.basis_state = start_state
                initial_state.basis_auxref = start_state.auxref

                # Start states are assigned their own type, so they can be identified later
                initial_state.istate_type = InitialState.ISTATE_TYPE_START
                weights.append(start_state.probability / segs_per_state)
                initial_state.iter_used = 1
                initial_states.append(initial_state)

        if self.do_gen_istates:
            futures = [
                work_manager.submit(wm_ops.gen_istate, args=(initial_state.basis_state, initial_state))
                for initial_state in initial_states
            ]
            for future in work_manager.as_completed(futures):
                rbstate, ristate = future.get_result()
                initial_states[ristate.state_id].pcoord = ristate.pcoord
        else:
            for initial_state in initial_states:
                basis_state = initial_state.basis_state
                initial_state.pcoord = basis_state.pcoord
                initial_state.istate_status = InitialState.ISTATE_STATUS_PREPARED

        for initial_state in initial_states:
            log.debug('initial state created: {!r}'.format(initial_state))

        # save list of initial states just generated
        # some of these may not be used, depending on how WE shakes out
        data_manager.update_initial_states(initial_states, n_iter=1)

        if not suppress_we:
            self.we_driver.populate_initial(initial_states, weights, system)
            segments = list(self.we_driver.next_iter_segments)
            binning = self.we_driver.next_iter_binning
        else:
            segments = list(self.we_driver.current_iter_segments)
            binning = self.we_driver.final_binning

        bin_occupancies = np.fromiter(map(len, binning), dtype=np.uint, count=self.we_driver.bin_mapper.nbins)
        target_occupancies = np.require(self.we_driver.bin_target_counts, dtype=np.uint)

        # total_bins/replicas defined here to remove target state bin from "active" bins
        total_bins = len(bin_occupancies) - len(target_states)
        total_replicas = int(sum(target_occupancies)) - int(self.we_driver.bin_target_counts[-1]) * len(target_states)

        # Make sure we have
        for segment in segments:
            segment.n_iter = 1
            segment.status = Segment.SEG_STATUS_PREPARED
            assert segment.parent_id < 0
            assert initial_states[segment.initial_state_id].iter_used == 1

        data_manager.prepare_iteration(1, segments)
        data_manager.update_initial_states(initial_states, n_iter=1)

        if self.rc.verbose_mode:
            pstatus('\nSegments generated:')
            for segment in segments:
                pstatus('{!r}'.format(segment))

        pstatus(
            '''
        Total bins:            {total_bins:d}
        Initial replicas:      {init_replicas:d} in {occ_bins:d} bins, total weight = {weight:g}
        Total target replicas: {total_replicas:d}
        '''.format(
                total_bins=total_bins,
                init_replicas=int(sum(bin_occupancies)),
                occ_bins=len(bin_occupancies[bin_occupancies > 0]),
                weight=float(sum(segment.weight for segment in segments)),
                total_replicas=total_replicas,
            )
        )

        total_prob = float(sum(segment.weight for segment in segments))
        pstatus(f'1-prob: {1 - total_prob:.4e}')

        target_counts = self.we_driver.bin_target_counts
        # Do not include bins with target count zero (e.g. sinks, never-filled bins) in the (non)empty bins statistics
        n_active_bins = len(target_counts[target_counts != 0])
        seg_probs = np.fromiter(map(operator.attrgetter('weight'), segments), dtype=weight_dtype, count=len(segments))
        norm = seg_probs.sum()

        if not abs(1 - norm) < EPS * (len(segments) + n_active_bins):
            pstatus("Normalization check failed at w_init, explicitly renormalizing")
            for segment in segments:
                segment.weight /= norm

        # Send the segments over to the data manager to commit to disk
        data_manager.current_iteration = 1

        # Report statistics
        pstatus('Simulation prepared.')
        self.segments = {segment.seg_id: segment for segment in segments}
        self.report_bin_statistics(binning, target_states, save_summary=True)
        data_manager.flush_backing()
        data_manager.close_backing()

    def prepare_iteration(self):
        log.debug('beginning iteration {:d}'.format(self.n_iter))

        # the WE driver needs a list of all target states for this iteration
        # along with information about any new weights introduced (e.g. by recycling)
        target_states = self.data_manager.get_target_states(self.n_iter)
        new_weights = self.data_manager.get_new_weight_data(self.n_iter)

        self.we_driver.new_iteration(target_states=target_states, new_weights=new_weights)

        # Get basis states used in this iteration
        self.current_iter_bstates = self.data_manager.get_basis_states(self.n_iter)

        # Get the segments for this iteration and separate into complete and incomplete
        if self.segments is None:
            segments = self.segments = {segment.seg_id: segment for segment in self.data_manager.get_segments()}
            log.debug('loaded {:d} segments'.format(len(segments)))
        else:
            segments = self.segments
            log.debug('using {:d} pre-existing segments'.format(len(segments)))

        completed_segments = self.completed_segments = {}
        incomplete_segments = self.incomplete_segments = {}
        for segment in segments.values():
            if segment.status == Segment.SEG_STATUS_COMPLETE:
                completed_segments[segment.seg_id] = segment
            else:
                incomplete_segments[segment.seg_id] = segment
        log.debug('{:d} segments are complete; {:d} are incomplete'.format(len(completed_segments), len(incomplete_segments)))

        if len(incomplete_segments) == len(segments):
            # Starting a new iteration
            self.rc.pstatus('Beginning iteration {:d}'.format(self.n_iter))
        elif incomplete_segments:
            self.rc.pstatus('Continuing iteration {:d}'.format(self.n_iter))
        self.rc.pstatus(
            '{:d} segments remain in iteration {:d} ({:d} total)'.format(len(incomplete_segments), self.n_iter, len(segments))
        )

        # Get the initial states active for this iteration (so that the propagator has them if necessary)
        self.current_iter_istates = {
            state.state_id: state for state in self.data_manager.get_segment_initial_states(list(segments.values()))
        }
        log.debug('This iteration uses {:d} initial states'.format(len(self.current_iter_istates)))

        # Assign this iteration's segments' initial points to bins and report on bin population
        initial_pcoords = self.system.new_pcoord_array(len(segments))
        initial_binning = self.system.bin_mapper.construct_bins()
        for iseg, segment in enumerate(segments.values()):
            initial_pcoords[iseg] = segment.pcoord[0]
        initial_assignments = self.system.bin_mapper.assign(initial_pcoords)
        for segment, assignment in zip(iter(segments.values()), initial_assignments):
            initial_binning[assignment].add(segment)
        self.report_bin_statistics(initial_binning, [], save_summary=True)
        del initial_pcoords, initial_binning

        self.rc.pstatus('Waiting for segments to complete...')

        # Let the WE driver assign completed segments
        if completed_segments:
            self.we_driver.assign(list(completed_segments.values()))

        # load restart data
        self.data_manager.prepare_segment_restarts(
            incomplete_segments.values(), self.current_iter_bstates, self.current_iter_istates
        )

        # Get the basis states and initial states for the next iteration, necessary for doing on-the-fly recycling
        self.next_iter_bstates = self.data_manager.get_basis_states(self.n_iter + 1)
        self.next_iter_bstate_cprobs = np.add.accumulate([bstate.probability for bstate in self.next_iter_bstates])

        self.we_driver.avail_initial_states = {
            istate.state_id: istate for istate in self.data_manager.get_unused_initial_states(n_iter=self.n_iter + 1)
        }
        log.debug('{:d} unused initial states found'.format(len(self.we_driver.avail_initial_states)))

        # Invoke callbacks
        self.invoke_callbacks(self.prepare_iteration)

        # dispatch and immediately wait on result for prep_iter
        log.debug('dispatching propagator prep_iter to work manager')
        self.work_manager.submit(wm_ops.prep_iter, args=(self.n_iter, segments)).get_result()

    def finalize_iteration(self):
        '''Clean up after an iteration and prepare for the next.'''
        log.debug('finalizing iteration {:d}'.format(self.n_iter))

        self.invoke_callbacks(self.finalize_iteration)

        # dispatch and immediately wait on result for post_iter
        log.debug('dispatching propagator post_iter to work manager')
        self.work_manager.submit(wm_ops.post_iter, args=(self.n_iter, list(self.segments.values()))).get_result()

        # Move existing segments into place as new segments
        del self.segments
        self.segments = {segment.seg_id: segment for segment in self.we_driver.next_iter_segments}

        self.rc.pstatus("Iteration completed successfully")

    def get_istate_futures(self):
        '''Add ``n_states`` initial states to the internal list of initial states assigned to
        recycled particles.  Spare states are used if available, otherwise new states are created.
        If created new initial states requires generation, then a set of futures is returned
        representing work manager tasks corresponding to the necessary generation work.'''

        n_recycled = self.we_driver.n_recycled_segs
        n_istates_needed = self.we_driver.n_istates_needed

        log.debug('{:d} unused initial states available'.format(len(self.we_driver.avail_initial_states)))
        log.debug('{:d} new initial states required for recycling {:d} walkers'.format(n_istates_needed, n_recycled))

        futures = set()
        updated_states = []
        for _i in range(n_istates_needed):
            # Select a basis state according to its weight
            ibstate = np.digitize([self.rng.random()], self.next_iter_bstate_cprobs)
            basis_state = self.next_iter_bstates[ibstate[0]]
            initial_state = self.data_manager.create_initial_states(1, n_iter=self.n_iter + 1)[0]
            initial_state.iter_created = self.n_iter
            initial_state.basis_state_id = basis_state.state_id
            initial_state.istate_status = InitialState.ISTATE_STATUS_PENDING

            if self.do_gen_istates:
                log.debug('generating new initial state from basis state {!r}'.format(basis_state))
                initial_state.istate_type = InitialState.ISTATE_TYPE_GENERATED
                futures.add(self.work_manager.submit(wm_ops.gen_istate, args=(basis_state, initial_state)))
            else:
                log.debug('using basis state {!r} directly'.format(basis_state))
                initial_state.istate_type = InitialState.ISTATE_TYPE_BASIS
                initial_state.pcoord = basis_state.pcoord.copy()
                initial_state.istate_status = InitialState.ISTATE_STATUS_PREPARED
                self.we_driver.avail_initial_states[initial_state.state_id] = initial_state
            updated_states.append(initial_state)
        self.data_manager.update_initial_states(updated_states, n_iter=self.n_iter + 1)
        return futures

    def propagate(self):
        segments = list(self.incomplete_segments.values())
        log.debug('iteration {:d}: propagating {:d} segments'.format(self.n_iter, len(segments)))

        # all futures dispatched for this iteration
        futures = set()
        segment_futures = set()

        # Immediately dispatch any necessary initial state generation
        istate_gen_futures = self.get_istate_futures()
        futures.update(istate_gen_futures)

        # Dispatch propagation tasks using work manager
        for segment_block in grouper(self.propagator_block_size, segments):
            segment_block = [_f for _f in segment_block if _f]
            pbstates, pistates = westpa.core.states.pare_basis_initial_states(
                self.current_iter_bstates, list(self.current_iter_istates.values()), segment_block
            )
            future = self.work_manager.submit(wm_ops.propagate, args=(pbstates, pistates, segment_block))
            futures.add(future)
            segment_futures.add(future)

        while futures:
            # TODO: add capacity for timeout or SIGINT here
            future = self.work_manager.wait_any(futures)
            futures.remove(future)

            if future in segment_futures:
                segment_futures.remove(future)
                incoming = future.get_result()
                self.n_propagated += 1

                self.segments.update({segment.seg_id: segment for segment in incoming})
                self.completed_segments.update({segment.seg_id: segment for segment in incoming})

                self.we_driver.assign(incoming)
                new_istate_futures = self.get_istate_futures()
                istate_gen_futures.update(new_istate_futures)
                futures.update(new_istate_futures)

                with self.data_manager.expiring_flushing_lock():
                    self.data_manager.update_segments(self.n_iter, incoming)

            elif future in istate_gen_futures:
                istate_gen_futures.remove(future)
                _basis_state, initial_state = future.get_result()
                log.debug('received newly-prepared initial state {!r}'.format(initial_state))
                initial_state.istate_status = InitialState.ISTATE_STATUS_PREPARED
                with self.data_manager.expiring_flushing_lock():
                    self.data_manager.update_initial_states([initial_state], n_iter=self.n_iter + 1)
                self.we_driver.avail_initial_states[initial_state.state_id] = initial_state
            else:
                log.error('unknown future {!r} received from work manager'.format(future))
                raise AssertionError('untracked future {!r}'.format(future))

        log.debug('done with propagation')
        self.save_bin_data()
        self.data_manager.flush_backing()

    def save_bin_data(self):
        '''Calculate and write flux and transition count matrices to HDF5. Population and rate matrices
        are likely useless at the single-tau level and are no longer written.'''
        # save_bin_data(self, populations, n_trans, fluxes, rates, n_iter=None)

        if self.save_transition_matrices:
            with self.data_manager.expiring_flushing_lock():
                iter_group = self.data_manager.get_iter_group(self.n_iter)
                for key in ['bin_ntrans', 'bin_fluxes']:
                    try:
                        del iter_group[key]
                    except KeyError:
                        pass
                iter_group['bin_ntrans'] = self.we_driver.transition_matrix
                iter_group['bin_fluxes'] = self.we_driver.flux_matrix

    def check_propagation(self):
        '''Check for failures in propagation or initial state generation, and raise an exception
        if any are found.'''

        failed_segments = [segment for segment in self.segments.values() if segment.status != Segment.SEG_STATUS_COMPLETE]

        if failed_segments:
            failed_ids = '  \n'.join(str(segment.seg_id) for segment in failed_segments)
            log.error('propagation failed for {:d} segment(s):\n{}'.format(len(failed_segments), failed_ids))
            raise PropagationError('propagation failed for {:d} segments'.format(len(failed_segments)))
        else:
            log.debug('propagation complete for iteration {:d}'.format(self.n_iter))

        failed_istates = [
            istate
            for istate in self.we_driver.used_initial_states.values()
            if istate.istate_status != InitialState.ISTATE_STATUS_PREPARED
        ]
        log.debug('{!r}'.format(failed_istates))
        if failed_istates:
            failed_ids = '  \n'.join(str(istate.state_id) for istate in failed_istates)
            log.error('initial state generation failed for {:d} states:\n{}'.format(len(failed_istates), failed_ids))
            raise PropagationError('initial state generation failed for {:d} states'.format(len(failed_istates)))
        else:
            log.debug('initial state generation complete for iteration {:d}'.format(self.n_iter))

    def run_we(self):
        '''Run the weighted ensemble algorithm based on the binning in self.final_bins and
        the recycled particles in self.to_recycle, creating and committing the next iteration's
        segments to storage as well.'''

        # The WE driver now does almost everything; we just have to record the
        # mapper used for binning this iteration, and update initial states
        # that have been used

        try:
            pickled, hashed = self.we_driver.bin_mapper.pickle_and_hash()
        except PickleError:
            pickled = hashed = ''

        self.bin_mapper_hash = hashed
        self.we_driver.construct_next()

        if self.we_driver.used_initial_states:
            for initial_state in self.we_driver.used_initial_states.values():
                initial_state.iter_used = self.n_iter + 1
            self.data_manager.update_initial_states(list(self.we_driver.used_initial_states.values()))

        self.data_manager.update_segments(self.n_iter, list(self.segments.values()))

        self.data_manager.require_iter_group(self.n_iter + 1)
        self.data_manager.save_iter_binning(self.n_iter + 1, hashed, pickled, self.we_driver.bin_target_counts)

        # Report on recycling
        recycling_events = {}
        for nw in self.we_driver.new_weights:
            try:
                recycling_events[nw.target_state_id].append(nw.weight)
            except KeyError:
                recycling_events[nw.target_state_id] = list([nw.weight])

        tstates_by_id = {state.state_id: state for state in self.we_driver.target_states.values()}

        for tstate_id, weights in recycling_events.items():
            tstate = tstates_by_id[tstate_id]
            self.rc.pstatus(
                'Recycled {:g} probability ({:d} walkers) from target state {!r}'.format(sum(weights), len(weights), tstate.label)
            )

    def prepare_new_iteration(self):
        '''Commit data for the coming iteration to the HDF5 file.'''
        self.invoke_callbacks(self.prepare_new_iteration)

        if self.rc.debug_mode:
            self.rc.pstatus('\nSegments generated:')
            for segment in self.we_driver.next_iter_segments:
                self.rc.pstatus('{!r} pcoord[0]={!r}'.format(segment, segment.pcoord[0]))

        self.data_manager.prepare_iteration(self.n_iter + 1, list(self.we_driver.next_iter_segments))
        self.data_manager.save_new_weight_data(self.n_iter + 1, self.we_driver.new_weights)

    def run(self):
        run_starttime = time.time()
        max_walltime = self.max_run_walltime
        if max_walltime:
            run_killtime = run_starttime + max_walltime
            self.rc.pstatus('Maximum wallclock time: %s' % timedelta(seconds=max_walltime or 0))
        else:
            run_killtime = None

        self.n_iter = self.data_manager.current_iteration
        max_iter = self.max_total_iterations or self.n_iter + 1

        iter_elapsed = 0
        while self.n_iter <= max_iter:
            if max_walltime and time.time() + 1.1 * iter_elapsed >= run_killtime:
                self.rc.pstatus('Iteration {:d} would require more than the allotted time. Ending run.'.format(self.n_iter))
                return

            try:
                iter_start_time = time.time()

                self.rc.pstatus('\n%s' % time.asctime())
                self.rc.pstatus('Iteration %d (%d requested)' % (self.n_iter, max_iter))

                self.prepare_iteration()
                self.rc.pflush()

                self.pre_propagation()
                self.propagate()
                self.rc.pflush()
                self.check_propagation()
                self.rc.pflush()
                self.post_propagation()

                cputime = sum(segment.cputime for segment in self.segments.values())

                self.rc.pflush()
                self.pre_we()
                self.run_we()
                self.post_we()
                self.rc.pflush()

                self.prepare_new_iteration()

                self.finalize_iteration()

                iter_elapsed = time.time() - iter_start_time
                iter_summary = self.data_manager.get_iter_summary()
                iter_summary['walltime'] += iter_elapsed
                iter_summary['cputime'] = cputime
                self.data_manager.update_iter_summary(iter_summary)

                self.n_iter += 1
                self.data_manager.current_iteration += 1

                try:
                    # This may give NaN if starting a truncated simulation
                    walltime = timedelta(seconds=float(iter_summary['walltime']))
                except ValueError:
                    walltime = 0.0

                try:
                    cputime = timedelta(seconds=float(iter_summary['cputime']))
                except ValueError:
                    cputime = 0.0

                self.rc.pstatus('Iteration wallclock: {0!s}, cputime: {1!s}\n'.format(walltime, cputime))
                self.rc.pflush()
            finally:
                self.data_manager.flush_backing()

        self.rc.pstatus('\n%s' % time.asctime())
        self.rc.pstatus('WEST run complete.')

    def prepare_run(self):
        '''Prepare a new run.'''
        self.data_manager.prepare_run()
        self.system.prepare_run()
        self.invoke_callbacks(self.prepare_run)

    def finalize_run(self):
        '''Perform cleanup at the normal end of a run'''
        self.invoke_callbacks(self.finalize_run)
        self.system.finalize_run()
        self.data_manager.finalize_run()

    def pre_propagation(self):
        self.invoke_callbacks(self.pre_propagation)

    def post_propagation(self):
        self.invoke_callbacks(self.post_propagation)

    def pre_we(self):
        self.invoke_callbacks(self.pre_we)

    def post_we(self):
        self.invoke_callbacks(self.post_we)<|MERGE_RESOLUTION|>--- conflicted
+++ resolved
@@ -1,17 +1,11 @@
 import logging
 import math
 import operator
-<<<<<<< HEAD
-from pickle import PickleError
-import time
-=======
-import random
 import time
 from datetime import timedelta
 from pickle import PickleError
 from itertools import zip_longest
 from collections import Counter
->>>>>>> 05f5cd61
 
 import numpy as np
 from numpy.random import Generator, MT19937
