--- conflicted
+++ resolved
@@ -89,11 +89,7 @@
             except IndexError:
                 auxref = None
                 
-<<<<<<< HEAD
-            states.append(cls(state_id=None,probability=probability,label=label,auxref=data_ref))
-=======
             states.append(cls(state_id=None,probability=probability,label=label,auxref=auxref))
->>>>>>> d8b06336
         return states
     
 class InitialState:
